--- conflicted
+++ resolved
@@ -11,11 +11,7 @@
 
 
 class combine:
-<<<<<<< HEAD
     def __init__(self, fname, outfile, parttypes=[1,2]):
-=======
-    def __init__(self, fname, outfile, parttypes=[1, 2]):
->>>>>>> 426f72a2
         """
         Combine multiple snapshots parts into a single snapshot.
 
@@ -32,7 +28,6 @@
             Path to snapshot parts (excluding the `.x.hdf5`)
         outfile : str
             Path to output combined snapshot
-<<<<<<< HEAD
         parttypes : list
             List of particle types to combine (default: [1] for DM only)
         """
@@ -40,12 +35,6 @@
         # Convert single integer to list if needed
         if isinstance(parttypes, int):
             parttypes = [parttypes]
-=======
-        parttypes : list[int]
-            Must be 1,2 or both (DM)
-        """
-
->>>>>>> 426f72a2
         self.parttypes = parttypes
         self.fname = fname
         self.outfile = outfile
@@ -59,55 +48,33 @@
         # Create new output joined file.
         self.create_new_file(ntot_dict)
 
-<<<<<<< HEAD
         # Set up datasets.
         self.create_datasets(ntot_dict)
 
         # Copy particles into new file.
         self.copy_particles(ntot_dict, lefts_dict)
-=======
-        # Copy particles into new file.
-        self.copy_particles(lefts)
->>>>>>> 426f72a2
 
         # Close file.
         self.new_f.close()
 
-<<<<<<< HEAD
     def copy_particles(
         self, ntot_dict, lefts_dict, max_write_num=170000000
     ):
         # Initialize counters to track particles processed per type per rank
         particles_processed = {parttype: 0 for parttype in self.parttypes}
-=======
-    def copy_particles(self, lefts, max_write_num=170000000):
->>>>>>> 426f72a2
         """
         Copy particles from this snapshot part into new single snapshot.
 
         Parameters
         ----------
-<<<<<<< HEAD
         ntot_dict : dict
             Dictionary of total number of particles per particle type
         lefts_dict : dict
             Dictionary of entry indexes for each snapshot part per particle type
-=======
-        lefts : dict
-            Entry indexes for each snapshot part in the combined snapshot
->>>>>>> 426f72a2
         max_write_num : int
             Max number of particles a core can write at once
         """
 
-<<<<<<< HEAD
-=======
-        left = {}
-
-        for parttype in self.parttypes:
-            left[parttype] = 0
-
->>>>>>> 426f72a2
         # Loop over each snapshot part and copy them over.
         for j in range(self.num_files_per_snapshot):
             if j % comm_size != comm_rank:
@@ -121,7 +88,6 @@
             # Open the file
             this_f = h5py.File(this_fname, "r")
 
-<<<<<<< HEAD
             # Process each particle type
             for parttype in self.parttypes:
                 # Skip if this particle type doesn't exist in this file
@@ -148,16 +114,6 @@
                     
                     print(f"[Rank {comm_rank}] Part {parttype}: writing {this_num} particles from file {j} to positions {tmp_left}-{tmp_right}")
                     
-=======
-            # Loop over each parttype
-            for parttype in self.parttypes:
-
-                this_num = this_f["Header"].attrs["NumPart_ThisFile"][parttype]
-                if this_num > 0:
-                    tmp_left = lefts[parttype][comm_rank] + left[parttype]
-                    tmp_right = lefts[parttype][comm_rank] + left[parttype] + this_num
-
->>>>>>> 426f72a2
                     num_chunks = int(np.ceil(this_num / max_write_num))
                     num_per_cycle = np.tile(this_num // num_chunks, num_chunks)
                     mini_lefts = np.cumsum(num_per_cycle) - num_per_cycle[0]
@@ -172,16 +128,8 @@
                     )
 
                     # Loop over each attribute and copy.
-<<<<<<< HEAD
                     for att in self.attribute_list[parttype].keys():
                         print(f"[Rank {comm_rank}] Copying {parttype_group}/{att}...")
-=======
-                    for att in self.attribute_list.keys():
-                        if f"PartType{parttype}" not in att:
-                            continue
-
-                        print(f"[Rank {comm_rank}] Copying {att}...")
->>>>>>> 426f72a2
                         num_read = 0
                         for i in range(num_chunks):
                             this_l_read = mini_lefts[i]
@@ -190,7 +138,6 @@
                             this_l_write = tmp_left + mini_lefts[i]
                             this_r_write = this_l_write + (mini_rights[i] - mini_lefts[i])
 
-<<<<<<< HEAD
                             tmp_data = this_f[f"{parttype_group}/{att}"][
                                 this_l_read:this_r_read
                             ]
@@ -204,21 +151,11 @@
 
                         assert tmp_right - tmp_left == num_read, "Indexing error"
 
-=======
-                            tmp_data = this_f[att][this_l_read:this_r_read]
-                            num_read += len(tmp_data)
-                            with self.new_f[att].collective:
-                                self.new_f[att][this_l_write:this_r_write] = tmp_data
-
-                        assert tmp_right - tmp_left == num_read, "Indexing error"
-                    left[parttype] += this_num
->>>>>>> 426f72a2
             this_f.close()
             print(
                 "[Rank %i] Done %i/%i" % (comm_rank, j + 1, self.num_files_per_snapshot)
             )
 
-<<<<<<< HEAD
     def create_datasets(self, ntot_dict):
         for parttype in self.parttypes:
             ntot = ntot_dict[parttype]
@@ -234,23 +171,6 @@
                         grp.create_dataset(att, (ntot, shape[1]), dtype=self.attribute_list[parttype][att][0])
 
     def create_new_file(self, ntot_dict):
-=======
-    def create_new_file(self, ntot):
-        """
-        Create the placeholder output file.
-
-        This initiates the file and its headers, then creates placeholder
-        datasets of the correct shape and dtype.
-
-        Parameters
-        ----------
-        ntot : dict
-            Total number of particles for each parttype
-        """
-
-        # Create HDF5 file.
-        # Keep it open so we can add to it later.
->>>>>>> 426f72a2
         self.new_f = h5py.File(self.outfile, "w", driver="mpio", comm=comm)
         self.new_f.atomic = True
         if comm_rank == 0:
@@ -263,7 +183,6 @@
         ntots = [0, 0, 0, 0, 0, 0]
         highwords = [0, 0, 0, 0, 0, 0]
         num_this_file = [0, 0, 0, 0, 0, 0]
-<<<<<<< HEAD
         
         # Set counts for all particle types being processed
         for parttype in self.parttypes:
@@ -271,13 +190,6 @@
             ntots[parttype] = ntot % 2**32
             highwords[parttype] = ntot >> 32
             num_this_file[parttype] = ntot
-=======
->>>>>>> 426f72a2
-
-        for parttype in self.parttypes:
-            ntots[parttype] = ntot[parttype] % 2**32
-            highwords[parttype] = ntot[parttype] >> 32
-            num_this_file[parttype] = ntot[parttype]
 
         # Create Header group
         if self.header is not None:
@@ -308,29 +220,7 @@
                 else:
                     grp.attrs.create(att, self.params[att])
 
-        # Create the dataset placeholders.
-        for parttype in self.parttypes:
-            grp = self.new_f.create_group(f"PartType{parttype}")
-
-            for att in self.attribute_list.keys():
-                if f"PartType{parttype}" in att:
-
-                    shape = self.attribute_list[att][1]
-                    if len(shape) == 1:
-                        grp.create_dataset(
-                            att.split("/")[1],
-                            (ntot[parttype],),
-                            dtype=self.attribute_list[att][0],
-                        )
-                    else:
-                        grp.create_dataset(
-                            att.split("/")[1],
-                            (ntot[parttype], shape[1]),
-                            dtype=self.attribute_list[att][0],
-                        )
-
     def index_files(self):
-<<<<<<< HEAD
         ntot_dict = {parttype: 0 for parttype in self.parttypes}
         ntot_this_rank_dict = {parttype: 0 for parttype in self.parttypes}
         
@@ -339,31 +229,12 @@
         for parttype in self.parttypes:
             files_per_rank[parttype] = []
             
-=======
-        """
-        Index the files.
-
-        Count up how many particles each rank will load in, and where it will
-        put those particles in the final combined snapshot.
-
-        Returns
-        -------
-        lefts : list
-            Left index this ranks partices will go in the final snapshot
-        ntot : list
-            Total number of particles this rank will deal with
-        """
-        ntot_this_rank = [0, 0, 0, 0, 0, 0]
-
-        # Loop over each snap part, count the particles from the header.
->>>>>>> 426f72a2
         for i in range(self.num_files_per_snapshot):
             if i % comm_size != comm_rank:
                 continue
                 
             this_fname = self.fname + f".{i}.hdf5"
             if not os.path.isfile(this_fname):
-<<<<<<< HEAD
                 continue
                 
             f = h5py.File(this_fname, "r")
@@ -411,39 +282,6 @@
         if comm_rank == 0:
             for parttype in self.parttypes:
                 print(f"{ntot_dict[parttype]} total particles of type {parttype}")
-=======
-                raise FileNotFoundError()
-
-            with h5py.File(this_fname, "r") as f:
-                for parttype in self.parttypes:
-                    ntot_this_rank[parttype] += f["Header"].attrs["NumPart_ThisFile"][
-                        parttype
-                    ]
-
-        ntot = {}
-        lefts = {}
-        rights = {}
-
-        if comm_size > 1:
-
-            ntot_all_ranks = np.vstack(comm.allgather(ntot_this_rank))
-
-            for parttype in self.parttypes:
-                ntot[parttype] = np.sum(ntot_all_ranks[:, parttype])
-                rights[parttype] = np.cumsum(ntot_all_ranks[:, parttype], axis=0)
-                lefts[parttype] = rights[parttype] - ntot_all_ranks[:, parttype]
-
-        else:
-            ntot_all_ranks = ntot_this_rank
-
-            for parttype in self.parttypes:
-                ntot[parttype] = ntot_all_ranks[parttype]
-                lefts[parttype] = [0]
-
-        if comm_rank == 0:
-            for parttype in self.parttypes:
-                print(f"{ntot[parttype]} total particles of type {parttype}")
->>>>>>> 426f72a2
 
         return lefts_dict, ntot_dict
 
@@ -469,7 +307,6 @@
         self.attribute_list = {parttype: None for parttype in self.parttypes}
 
         if comm_rank == 0:
-<<<<<<< HEAD
             # Read header info from file part 0
             f = h5py.File(self.fname + ".0.hdf5", "r")
             if "Header" in f:
@@ -541,42 +378,6 @@
                     print(f"Warning: Could not find {parttype_group} in any file part")
             
             f.close()
-=======
-            with h5py.File(self.fname + ".0.hdf5", "r") as f:
-                if "Header" in f:
-                    self.header = {}
-                    for att in f["Header"].attrs.keys():
-                        self.header[att] = f["Header"].attrs[att]
-                if "Cosmology" in f:
-                    self.cosmo = {}
-                    for att in f["Cosmology"].attrs.keys():
-                        self.cosmo[att] = f["Cosmology"].attrs[att]
-                if "Parameters" in f:
-                    self.params = {}
-                    for att in f["Parameters"].attrs.keys():
-                        self.params[att] = f["Parameters"].attrs[att]
-
-            # See what attributes the file has.
-            self.attribute_list = {}
-            for i_file in range(self.header["NumFilesPerSnapshot"]):
-                with h5py.File(self.fname + f".{i_file}.hdf5", "r") as f:
-
-                    for parttype in self.parttypes:
-                        if f"PartType{parttype}" not in f.keys():
-                            continue
-
-                        for att in f[f"PartType{parttype}"].keys():
-                            this_att = f"PartType{parttype}/{att}"
-
-                            if this_att in self.attribute_list.keys():
-                                continue
-
-                            self.attribute_list[this_att] = [
-                                f[this_att].dtype,
-                                f[this_att].shape,
-                                f[this_att].ndim,
-                            ]
->>>>>>> 426f72a2
 
         if comm_size > 1:
             self.header = comm.bcast(self.header)
